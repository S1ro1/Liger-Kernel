import math
import operator

import torch
import triton
import triton.language as tl

from liger_kernel.ops.utils import (
    calculate_settings,
    compare_version,
    ensure_contiguous,
)

if compare_version("triton", operator.ge, "3.0.0"):
    try:
        # typical import path with dispatch available
        from triton.language.extra.libdevice import rsqrt
    except ModuleNotFoundError:
        # for working with NGC containers
        from triton.language.extra.cuda.libdevice import rsqrt
else:
    from triton.language.math import rsqrt


_CASTING_MODE_NONE = tl.constexpr(-1)
_CASTING_MODE_LLAMA = tl.constexpr(0)
_CASTING_MODE_GEMMA = tl.constexpr(1)


@triton.jit
def _rms_norm_forward_kernel(
    Y_ptr,
    Y_row_stride,
    X_ptr,
    X_row_stride,
    W_ptr,
    W_row_stride,
    r_ptr,
    r_row_stride,
    n_cols,
    eps,
    offset,
    casting_mode: tl.constexpr,  # constexpr so the `if` blocks can be optimized out
    BLOCK_SIZE: tl.constexpr,
):
    """
    y_i = (x_i / (RMS)) * (offset + wi), RMS = sqrt(sum(x_i^2) / N)

    Reference:
    1. https://triton-lang.org/main/getting-started/tutorials/05-layer-norm.html
    2. https://github.com/unslothai/unsloth/blob/fd753fed99ed5f10ef8a9b7139588d9de9ddecfb/unsloth/kernels/rms_layernorm.py#L22
    3. https://arxiv.org/pdf/1910.07467
    """

    row_idx = tl.program_id(0)
    col_offsets = tl.arange(0, BLOCK_SIZE)
    mask = col_offsets < n_cols

    Y_ptr += row_idx * Y_row_stride
    X_ptr += row_idx * X_row_stride
    r_ptr += row_idx * r_row_stride

    X_row = tl.load(X_ptr + col_offsets, mask=mask, other=0)
    X_row_dtype = X_row.dtype
    W_row = tl.load(W_ptr + col_offsets, mask=mask, other=0)

    # On Llama, only inv_rms is computed on fp32
    if casting_mode == _CASTING_MODE_LLAMA:
        X_row = X_row.to(tl.float32)

    # Gemma computes everything on fp32, and then casts back the output to the original dtype
    if casting_mode == _CASTING_MODE_GEMMA:
        W_row = W_row.to(tl.float32)
        X_row = X_row.to(tl.float32)

    mean_square = tl.sum(X_row * X_row, axis=0) / n_cols
    inv_rms = rsqrt(mean_square + eps)

    # We can save time by caching rms with minimal memory overhead
    # because rms is much smaller compared to X_row, as rms is for each row.
    # However, on the computation side, it can save 4 operations (*, sum, /, sqrt).
    tl.store(r_ptr, inv_rms)

    X_row = X_row * inv_rms

    # On Llama, the multiplication with the weight is done on the original dtype
    if casting_mode == _CASTING_MODE_LLAMA:
        X_row = X_row.to(X_row_dtype)

    Y_row = X_row * (offset + W_row)

    tl.store(Y_ptr + col_offsets, Y_row, mask=mask)


@triton.jit
def _rms_norm_backward_kernel(
    dY_ptr,
    dY_row_stride,
    X_ptr,
    X_row_stride,
    W_ptr,
    W_row_stride,
    r_ptr,
    r_row_stride,
    dW_ptr,
    dW_row_stride,
    n_cols,
    offset,
    casting_mode: tl.constexpr,
    BLOCK_SIZE: tl.constexpr,
):
    """
    dx = (1 / RMS) * [dy * (w + offset - (1 / N) * (1 / RMS^2) * ((dy * (w + offset)) dot x) * x]. * means element-wise multiplication, whileas dot means dot product
    dw = sum(dy * (x / RMS)). summation over BxT dimension
    """

    row_idx = tl.program_id(0)
    col_offsets = tl.arange(0, BLOCK_SIZE)
    mask = col_offsets < n_cols

    dY_ptr += row_idx * dY_row_stride
    X_ptr += row_idx * X_row_stride
    r_ptr += row_idx * r_row_stride
    dW_ptr += row_idx * dW_row_stride

    dY_row = tl.load(dY_ptr + col_offsets, mask=mask, other=0)
    X_row = tl.load(X_ptr + col_offsets, mask=mask, other=0)
    W_row = tl.load(W_ptr + col_offsets, mask=mask, other=0)
    original_x_dtype = X_row.dtype

    # Get cached rms
    inv_rms_row = tl.load(r_ptr)

    W_row = W_row + offset

    X_row = X_row.to(tl.float32)

    # Different bacward graphs for different casting modes
    if casting_mode == _CASTING_MODE_LLAMA:
        m = (dY_row * W_row).to(tl.float32)

    elif casting_mode == _CASTING_MODE_GEMMA:
        dY_row, W_row = (
            dY_row.to(tl.float32),
            W_row.to(tl.float32),
        )

    m = dY_row * W_row

    dX_row = inv_rms_row * m

    dX_row += (inv_rms_row) * (
        -(1 / n_cols) * inv_rms_row * inv_rms_row * tl.sum(m * X_row, axis=0) * X_row
    )

    # calculate the gradient of W
    if casting_mode == _CASTING_MODE_LLAMA:
        dW_row = dY_row * (X_row * inv_rms_row).to(original_x_dtype)
    else:
        # here X_row is already in fp32 (see previous if block)
        dW_row = dY_row * (X_row * inv_rms_row)

    tl.store(dY_ptr + col_offsets, dX_row, mask=mask)
    tl.store(dW_ptr + col_offsets, dW_row, mask=mask)


@triton.jit
def _rms_norm_patched_backward(
    dY_ptr,  # pointer to output tensor, shape (n_rows, n_cols)
    dY_stride,  # stride of each row in output tensor
    X_ptr,  # pointer to input tensor
    X_stride,  # stride of each row in input tensor
    W_ptr,  # pointer to weight tensor
    W_stride,  # stride of each row in weight tensor
    R_ptr,  # pointer to cached inv_rms tensor
    R_stride,  # stride of each row in inv_rms tensor
    dW_ptr,  # pointer to weight grad output tensor
    dW_stride,  # stride of each row in weight grad output tensor
    n_rows,  # number of rows in the input tensor
    n_cols,  # number of columns in the input tensor
    rows_per_program,  # number of rows to process in each program
    eps,  # epsilon value
    offset,  # offset value
    casting_mode: tl.constexpr,  # casting mode
    BLOCK_SIZE: tl.constexpr,
    num_warps: tl.constexpr,
):
    """
    dx = (1 / RMS) * [dy * (w + offset) - (1 / N) * (1 / RMS^2) * ((dy * (w + offset)) dot x) * x]
    dw = sum(dy * (x / RMS)). summation over BxT dimension
    """

    row_block_id = tl.program_id(0)
    row_start = row_block_id * rows_per_program
    row_end = min((row_block_id + 1) * rows_per_program, n_rows)
    cols = tl.arange(0, BLOCK_SIZE)
    mask = cols < n_cols

    dW_partial = tl.zeros((BLOCK_SIZE,), dtype=tl.float32)

    dY_ptr += row_start * dY_stride
    X_ptr += row_start * X_stride
    W_ptr += row_start * W_stride
    R_ptr += row_start  # R_stride is always 1

    for _ in range(row_start, row_end):
        dy = tl.load(dY_ptr + cols, mask=mask, other=0.0)
        x = tl.load(X_ptr + cols, mask=mask, other=0.0)
        w = tl.load(W_ptr + cols, mask=mask, other=0.0)
        inv_rms = tl.load(R_ptr)

        original_dtype = x.dtype
        w = w + offset

        if casting_mode == _CASTING_MODE_LLAMA:
            x = x.to(tl.float32)
            m = (dy * w).to(tl.float32)
            dx = inv_rms * m

            dx += (inv_rms) * (
                -(1 / n_cols) * inv_rms * inv_rms * tl.sum(m * x, axis=0) * x
            )
        if casting_mode == _CASTING_MODE_GEMMA:
            dy = dy.to(tl.float32)
            w = w.to(tl.float32)
            x = x.to(tl.float32)

            dx = inv_rms * dy * w

            dx += (inv_rms) * (
                -(1 / n_cols) * inv_rms * inv_rms * tl.sum(dy * w * x, axis=0) * x
            )

        if casting_mode == _CASTING_MODE_LLAMA:
            dW_partial += dy * (x * inv_rms).to(original_dtype)
        else:
            dW_partial += dy * (x * inv_rms)

        tl.store(dY_ptr + cols, dx, mask=mask)

        dY_ptr += dY_stride
        X_ptr += X_stride
        W_ptr += W_stride
        R_ptr += 1  # R_stride is always 1

    tl.store(dW_ptr + row_block_id * dW_stride + cols, dW_partial, mask=mask)


_str_to_casting_mode = {
    "llama": _CASTING_MODE_LLAMA.value,
    "gemma": _CASTING_MODE_GEMMA.value,
    "none": _CASTING_MODE_NONE.value,
}


def rms_norm_forward(X, W, eps, offset, casting_mode):
    if not isinstance(casting_mode, int):
        assert (
            casting_mode in _str_to_casting_mode
        ), f"Invalid casting mode: {casting_mode}"
        casting_mode = _str_to_casting_mode[casting_mode]
    else:
        assert (
            casting_mode in _str_to_casting_mode.values()
        ), f"Invalid casting mode: {casting_mode}"

    shape = X.shape
    dim = shape[-1]
    X = X.view(-1, dim)
    n_rows, n_cols = X.shape
    BLOCK_SIZE, num_warps = calculate_settings(n_cols)

    Y = torch.empty((n_rows, n_cols), dtype=X.dtype, device=X.device)
    # r is to cache (1/rms) for each row
    # r is always computed/stored in fp32 if we are using Llama or Gemma casting mode
    r_dtype = (
        torch.float32
        if casting_mode in (_CASTING_MODE_LLAMA.value, _CASTING_MODE_GEMMA.value)
        else X.dtype
    )
    r = torch.empty(n_rows, dtype=r_dtype, device=X.device)

    # Check constraints.
    assert (
        X.shape[1] == W.shape[0]
    ), "Incompatible hidden size dimension between tensor1.shape[1] and tensor2.shape[0]"

    _rms_norm_forward_kernel[(n_rows,)](
        Y,
        Y.stride(0),
        X,
        X.stride(0),
        W,
        W.stride(0),
        r,
        r.stride(0),
        n_cols,
        eps,
        offset,
        casting_mode,
        BLOCK_SIZE=BLOCK_SIZE,
        num_warps=num_warps,
    )
    return Y.view(*shape), X, r, BLOCK_SIZE, num_warps, casting_mode


def rms_norm_backward(dY, X, W, r, offset, casting_mode, BLOCK_SIZE, num_warps):
    shape = dY.shape
    dim = shape[-1]
    dY = dY.view(-1, dim)
    n_rows, n_cols = dY.shape
    dW = torch.empty_like(
        X,
        dtype=(torch.float32 if casting_mode == _CASTING_MODE_GEMMA.value else W.dtype),
    )

    # Here we use dY to store the value of dX to save memory
    _rms_norm_backward_kernel[(n_rows,)](
        dY,
        dY.stride(0),
        X,
        X.stride(0),
        W,
        W.stride(0),
        r,
        r.stride(0),
        dW,
        dW.stride(0),
        n_cols,
        offset,
        casting_mode,
        BLOCK_SIZE=BLOCK_SIZE,
        num_warps=num_warps,
    )
    dX = dY.view(*shape)
    dW = torch.sum(dW, dim=0).to(W.dtype)
    return dX, dW


class LigerRMSNormFunction(torch.autograd.Function):
    """
    Performs RMSNorm (Root Mean Square Normalization), which normalizes the input tensor `X` using the
    weight tensor `W`, with an optional offset and casting mode.

    Some models use an 'offset' to shift the weight tensor `W` by a constant value. For example, Gemma
    uses an offset of 1.0, so the computation becomes `(X / RMS(X)) * (W + 1.0)` instead of the usual
    `(X / RMS(X)) * W`. You can pass the offset value as an argument to the forward function.

    In addition, different models cast their inputs at different places during RMSNorm computation. For
    example, Gemma casts everything to fp32 nefore starting the computation, while Llama casts only the
    inverse RMS to fp32. You can specify the casting mode using the `casting_mode` argument. We currently
    support the following casting modes (they match HuggingFace Transformers' implementations):
    - 'llama': matches the Llama implementation, where only the inverse RMS is computed on fp32.
    - 'gemma': matches the Gemma implementation, where everything is cast to fp32, then computed, then cast back to the original dtype.
    - 'none': no casting is done. The computation is done in the original dtype. This saves memory and is slightly faster, but has more error w.r.t. the original implementation.
    """

    @staticmethod
    @ensure_contiguous
    def forward(ctx, X, W, eps, offset=0.0, casting_mode="llama"):
        """
        X: (B, T, H) or (BxT, H)
        W: (H,)
        """
        Y, X, r, BLOCK_SIZE, num_warps, casting_mode = rms_norm_forward(
            X, W, eps, offset, casting_mode
        )
        ctx.offset = offset
        ctx.casting_mode = casting_mode
        ctx.BLOCK_SIZE = BLOCK_SIZE
        ctx.num_warps = num_warps
        ctx.save_for_backward(X, W, r)
        return Y

    @staticmethod
    @ensure_contiguous
    def backward(ctx, dY):
        """
        Y: (B, T, H) or (BxT, H)
        """
        X, W, r = ctx.saved_tensors
<<<<<<< HEAD
        n_rows, n_cols = dY.shape

        BLOCK_SIZE, num_warps = calculate_settings(n_cols)

        sm_count = torch.cuda.get_device_properties(X.device).multi_processor_count
        rows_per_program = math.ceil(n_rows / sm_count)
        grid = (sm_count,)

        dW = torch.empty(
            ((sm_count, n_cols)),
            dtype=(
                torch.float32
                if ctx.casting_mode == _CASTING_MODE_GEMMA.value
                else W.dtype
            ),
            device=W.device,
        )
        _rms_norm_patched_backward[grid](
=======
        dX, dW = rms_norm_backward(
>>>>>>> b5672a15
            dY,
            X,
            W,
            r,
<<<<<<< HEAD
            r.stride(0),
            dW,
            dW.stride(0),
            n_rows,
            n_cols,
            rows_per_program,
            ctx.eps,
            ctx.offset,
            ctx.casting_mode,
            BLOCK_SIZE=BLOCK_SIZE,
            num_warps=num_warps,
=======
            ctx.offset,
            ctx.casting_mode,
            ctx.BLOCK_SIZE,
            ctx.num_warps,
>>>>>>> b5672a15
        )
        return dX, dW, None, None, None<|MERGE_RESOLUTION|>--- conflicted
+++ resolved
@@ -379,49 +379,25 @@
         Y: (B, T, H) or (BxT, H)
         """
         X, W, r = ctx.saved_tensors
-<<<<<<< HEAD
         n_rows, n_cols = dY.shape
-
-        BLOCK_SIZE, num_warps = calculate_settings(n_cols)
-
-        sm_count = torch.cuda.get_device_properties(X.device).multi_processor_count
-        rows_per_program = math.ceil(n_rows / sm_count)
-        grid = (sm_count,)
-
-        dW = torch.empty(
-            ((sm_count, n_cols)),
+        dW = torch.empty_like(
+            X,
             dtype=(
                 torch.float32
                 if ctx.casting_mode == _CASTING_MODE_GEMMA.value
                 else W.dtype
             ),
-            device=W.device,
         )
-        _rms_norm_patched_backward[grid](
-=======
-        dX, dW = rms_norm_backward(
->>>>>>> b5672a15
+
+        # Here we use dY to store the value of dX to save memory
+        _rms_norm_backward[(n_rows,)](
             dY,
             X,
             W,
             r,
-<<<<<<< HEAD
-            r.stride(0),
-            dW,
-            dW.stride(0),
-            n_rows,
-            n_cols,
-            rows_per_program,
-            ctx.eps,
             ctx.offset,
             ctx.casting_mode,
-            BLOCK_SIZE=BLOCK_SIZE,
-            num_warps=num_warps,
-=======
-            ctx.offset,
-            ctx.casting_mode,
-            ctx.BLOCK_SIZE,
-            ctx.num_warps,
->>>>>>> b5672a15
+            BLOCK_SIZE=ctx.BLOCK_SIZE,
+            num_warps=ctx.num_warps,
         )
         return dX, dW, None, None, None